--- conflicted
+++ resolved
@@ -319,11 +319,7 @@
       /**
        * Access to user pointers.
        */
-<<<<<<< HEAD
-      void *&user_pointer(const unsigned int i);
-=======
       void  * &user_pointer(const unsigned int i);
->>>>>>> 9368f267
 
       /**
        * Read-only access to user pointers.
